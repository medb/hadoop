/**
 * Licensed to the Apache Software Foundation (ASF) under one
 * or more contributor license agreements.  See the NOTICE file
 * distributed with this work for additional information
 * regarding copyright ownership.  The ASF licenses this file
 * to you under the Apache License, Version 2.0 (the
 * "License"); you may not use this file except in compliance
 * with the License.  You may obtain a copy of the License at
 *
 *     http://www.apache.org/licenses/LICENSE-2.0
 *
 * Unless required by applicable law or agreed to in writing, software
 * distributed under the License is distributed on an "AS IS" BASIS,
 * WITHOUT WARRANTIES OR CONDITIONS OF ANY KIND, either express or implied.
 * See the License for the specific language governing permissions and
 * limitations under the License.
 */
package org.apache.hadoop.hdfs.protocolPB;

import static com.google.common.base.Preconditions.checkNotNull;

import java.io.EOFException;
import java.io.IOException;
import java.io.InputStream;
import java.util.ArrayList;
import java.util.Arrays;
import java.util.EnumSet;
import java.util.List;

import org.apache.hadoop.fs.ContentSummary;
import org.apache.hadoop.fs.CreateFlag;
import org.apache.hadoop.fs.FsServerDefaults;
import org.apache.hadoop.fs.Path;
import org.apache.hadoop.fs.permission.AclEntry;
import org.apache.hadoop.fs.permission.AclEntryScope;
import org.apache.hadoop.fs.permission.AclEntryType;
import org.apache.hadoop.fs.permission.AclStatus;
import org.apache.hadoop.fs.permission.FsAction;
import org.apache.hadoop.fs.permission.FsPermission;
import org.apache.hadoop.ha.HAServiceProtocol.HAServiceState;
import org.apache.hadoop.ha.proto.HAServiceProtocolProtos;
import org.apache.hadoop.hdfs.DFSUtil;
import org.apache.hadoop.hdfs.StorageType;
import org.apache.hadoop.hdfs.protocol.Block;
import org.apache.hadoop.hdfs.protocol.CacheDirectiveEntry;
import org.apache.hadoop.hdfs.protocol.CacheDirectiveStats;
import org.apache.hadoop.hdfs.protocol.CachePoolEntry;
import org.apache.hadoop.hdfs.protocol.CachePoolInfo;
import org.apache.hadoop.hdfs.protocol.CachePoolStats;
import org.apache.hadoop.hdfs.protocol.ClientProtocol;
import org.apache.hadoop.hdfs.protocol.CorruptFileBlocks;
import org.apache.hadoop.hdfs.protocol.DatanodeID;
import org.apache.hadoop.hdfs.protocol.DatanodeInfo;
import org.apache.hadoop.hdfs.protocol.CacheDirectiveInfo;
import org.apache.hadoop.hdfs.protocol.SnapshotDiffReport;
import org.apache.hadoop.hdfs.protocol.DatanodeInfo.AdminStates;
import org.apache.hadoop.hdfs.protocol.DirectoryListing;
import org.apache.hadoop.hdfs.protocol.ExtendedBlock;
import org.apache.hadoop.hdfs.protocol.HdfsConstants.DatanodeReportType;
import org.apache.hadoop.hdfs.protocol.HdfsConstants.SafeModeAction;
import org.apache.hadoop.hdfs.protocol.HdfsFileStatus;
import org.apache.hadoop.hdfs.protocol.HdfsLocatedFileStatus;
import org.apache.hadoop.hdfs.protocol.LocatedBlock;
import org.apache.hadoop.hdfs.protocol.LocatedBlocks;
import org.apache.hadoop.hdfs.protocol.SnapshotDiffReport.DiffReportEntry;
import org.apache.hadoop.hdfs.protocol.SnapshotDiffReport.DiffType;
import org.apache.hadoop.hdfs.protocol.SnapshottableDirectoryStatus;
import org.apache.hadoop.hdfs.protocol.proto.AclProtos.AclEntryProto;
import org.apache.hadoop.hdfs.protocol.proto.AclProtos.AclStatusProto;
import org.apache.hadoop.hdfs.protocol.proto.AclProtos.AclEntryProto.AclEntryScopeProto;
import org.apache.hadoop.hdfs.protocol.proto.AclProtos.AclEntryProto.AclEntryTypeProto;
import org.apache.hadoop.hdfs.protocol.proto.AclProtos.AclEntryProto.FsActionProto;
import org.apache.hadoop.hdfs.protocol.proto.AclProtos.GetAclStatusResponseProto;
import org.apache.hadoop.hdfs.protocol.proto.ClientNamenodeProtocolProtos;
import org.apache.hadoop.hdfs.protocol.proto.ClientNamenodeProtocolProtos.CacheDirectiveEntryProto;
import org.apache.hadoop.hdfs.protocol.proto.ClientNamenodeProtocolProtos.CacheDirectiveInfoExpirationProto;
import org.apache.hadoop.hdfs.protocol.proto.ClientNamenodeProtocolProtos.CacheDirectiveStatsProto;
import org.apache.hadoop.hdfs.protocol.proto.ClientNamenodeProtocolProtos.CachePoolEntryProto;
import org.apache.hadoop.hdfs.protocol.proto.ClientNamenodeProtocolProtos.CachePoolInfoProto;
import org.apache.hadoop.hdfs.protocol.proto.ClientNamenodeProtocolProtos.CachePoolStatsProto;
import org.apache.hadoop.hdfs.protocol.proto.ClientNamenodeProtocolProtos.CreateFlagProto;
import org.apache.hadoop.hdfs.protocol.proto.ClientNamenodeProtocolProtos.DatanodeReportTypeProto;
import org.apache.hadoop.hdfs.protocol.proto.ClientNamenodeProtocolProtos.GetFsStatsResponseProto;
import org.apache.hadoop.hdfs.protocol.proto.ClientNamenodeProtocolProtos.SafeModeActionProto;
import org.apache.hadoop.hdfs.protocol.proto.ClientNamenodeProtocolProtos.CacheDirectiveInfoProto;
import org.apache.hadoop.hdfs.protocol.proto.DatanodeProtocolProtos.BalancerBandwidthCommandProto;
import org.apache.hadoop.hdfs.protocol.proto.DatanodeProtocolProtos.BlockCommandProto;
import org.apache.hadoop.hdfs.protocol.proto.DatanodeProtocolProtos.BlockIdCommandProto;
import org.apache.hadoop.hdfs.protocol.proto.DatanodeProtocolProtos.BlockRecoveryCommandProto;
import org.apache.hadoop.hdfs.protocol.proto.DatanodeProtocolProtos.DatanodeCommandProto;
import org.apache.hadoop.hdfs.protocol.proto.DatanodeProtocolProtos.DatanodeRegistrationProto;
import org.apache.hadoop.hdfs.protocol.proto.DatanodeProtocolProtos.DatanodeStorageProto;
import org.apache.hadoop.hdfs.protocol.proto.DatanodeProtocolProtos.DatanodeStorageProto.StorageState;
import org.apache.hadoop.hdfs.protocol.proto.DatanodeProtocolProtos.FinalizeCommandProto;
import org.apache.hadoop.hdfs.protocol.proto.DatanodeProtocolProtos.KeyUpdateCommandProto;
import org.apache.hadoop.hdfs.protocol.proto.DatanodeProtocolProtos.NNHAStatusHeartbeatProto;
import org.apache.hadoop.hdfs.protocol.proto.DatanodeProtocolProtos.ReceivedDeletedBlockInfoProto;
import org.apache.hadoop.hdfs.protocol.proto.DatanodeProtocolProtos.RegisterCommandProto;
import org.apache.hadoop.hdfs.protocol.proto.DatanodeProtocolProtos.StorageReportProto;
import org.apache.hadoop.hdfs.protocol.proto.HdfsProtos;
import org.apache.hadoop.hdfs.protocol.proto.HdfsProtos.BlockKeyProto;
import org.apache.hadoop.hdfs.protocol.proto.HdfsProtos.BlockProto;
import org.apache.hadoop.hdfs.protocol.proto.HdfsProtos.BlockWithLocationsProto;
import org.apache.hadoop.hdfs.protocol.proto.HdfsProtos.BlocksWithLocationsProto;
import org.apache.hadoop.hdfs.protocol.proto.HdfsProtos.CheckpointCommandProto;
import org.apache.hadoop.hdfs.protocol.proto.HdfsProtos.CheckpointSignatureProto;
import org.apache.hadoop.hdfs.protocol.proto.HdfsProtos.ContentSummaryProto;
import org.apache.hadoop.hdfs.protocol.proto.HdfsProtos.CorruptFileBlocksProto;
import org.apache.hadoop.hdfs.protocol.proto.HdfsProtos.DataEncryptionKeyProto;
import org.apache.hadoop.hdfs.protocol.proto.HdfsProtos.DatanodeIDProto;
import org.apache.hadoop.hdfs.protocol.proto.HdfsProtos.DatanodeInfoProto;
import org.apache.hadoop.hdfs.protocol.proto.HdfsProtos.DatanodeInfoProto.AdminState;
import org.apache.hadoop.hdfs.protocol.proto.HdfsProtos.DatanodeInfosProto;
import org.apache.hadoop.hdfs.protocol.proto.HdfsProtos.DirectoryListingProto;
import org.apache.hadoop.hdfs.protocol.proto.HdfsProtos.ExportedBlockKeysProto;
import org.apache.hadoop.hdfs.protocol.proto.HdfsProtos.ExtendedBlockProto;
import org.apache.hadoop.hdfs.protocol.proto.HdfsProtos.FsPermissionProto;
import org.apache.hadoop.hdfs.protocol.proto.HdfsProtos.FsServerDefaultsProto;
import org.apache.hadoop.hdfs.protocol.proto.HdfsProtos.HdfsFileStatusProto;
import org.apache.hadoop.hdfs.protocol.proto.HdfsProtos.HdfsFileStatusProto.FileType;
import org.apache.hadoop.hdfs.protocol.proto.HdfsProtos.LocatedBlockProto;
import org.apache.hadoop.hdfs.protocol.proto.HdfsProtos.LocatedBlockProto.Builder;
import org.apache.hadoop.hdfs.protocol.proto.HdfsProtos.LocatedBlocksProto;
import org.apache.hadoop.hdfs.protocol.proto.HdfsProtos.NamenodeCommandProto;
import org.apache.hadoop.hdfs.protocol.proto.HdfsProtos.NamenodeRegistrationProto;
import org.apache.hadoop.hdfs.protocol.proto.HdfsProtos.NamenodeRegistrationProto.NamenodeRoleProto;
import org.apache.hadoop.hdfs.protocol.proto.HdfsProtos.NamespaceInfoProto;
import org.apache.hadoop.hdfs.protocol.proto.HdfsProtos.RecoveringBlockProto;
import org.apache.hadoop.hdfs.protocol.proto.HdfsProtos.RemoteEditLogManifestProto;
import org.apache.hadoop.hdfs.protocol.proto.HdfsProtos.RemoteEditLogProto;
import org.apache.hadoop.hdfs.protocol.proto.HdfsProtos.ReplicaStateProto;
import org.apache.hadoop.hdfs.protocol.proto.HdfsProtos.SnapshotDiffReportEntryProto;
import org.apache.hadoop.hdfs.protocol.proto.HdfsProtos.SnapshotDiffReportProto;
import org.apache.hadoop.hdfs.protocol.proto.HdfsProtos.SnapshottableDirectoryListingProto;
import org.apache.hadoop.hdfs.protocol.proto.HdfsProtos.SnapshottableDirectoryStatusProto;
import org.apache.hadoop.hdfs.protocol.proto.HdfsProtos.StorageInfoProto;
import org.apache.hadoop.hdfs.protocol.proto.HdfsProtos.StorageTypeProto;
import org.apache.hadoop.hdfs.protocol.proto.HdfsProtos.StorageUuidsProto;
import org.apache.hadoop.hdfs.protocol.proto.JournalProtocolProtos.JournalInfoProto;
import org.apache.hadoop.hdfs.security.token.block.BlockKey;
import org.apache.hadoop.hdfs.security.token.block.BlockTokenIdentifier;
import org.apache.hadoop.hdfs.security.token.block.DataEncryptionKey;
import org.apache.hadoop.hdfs.security.token.block.ExportedBlockKeys;
import org.apache.hadoop.hdfs.security.token.delegation.DelegationTokenIdentifier;
import org.apache.hadoop.hdfs.server.common.HdfsServerConstants.NamenodeRole;
import org.apache.hadoop.hdfs.server.common.HdfsServerConstants.ReplicaState;
import org.apache.hadoop.hdfs.server.common.StorageInfo;
import org.apache.hadoop.hdfs.server.namenode.CheckpointSignature;
import org.apache.hadoop.hdfs.server.namenode.INodeId;
import org.apache.hadoop.hdfs.server.protocol.BalancerBandwidthCommand;
import org.apache.hadoop.hdfs.server.protocol.BlockCommand;
import org.apache.hadoop.hdfs.server.protocol.BlockIdCommand;
import org.apache.hadoop.hdfs.server.protocol.BlockRecoveryCommand;
import org.apache.hadoop.hdfs.server.protocol.BlockRecoveryCommand.RecoveringBlock;
import org.apache.hadoop.hdfs.server.protocol.BlocksWithLocations;
import org.apache.hadoop.hdfs.server.protocol.BlocksWithLocations.BlockWithLocations;
import org.apache.hadoop.hdfs.server.protocol.CheckpointCommand;
import org.apache.hadoop.hdfs.server.protocol.DatanodeCommand;
import org.apache.hadoop.hdfs.server.protocol.DatanodeProtocol;
import org.apache.hadoop.hdfs.server.protocol.DatanodeRegistration;
import org.apache.hadoop.hdfs.server.protocol.DatanodeStorage;
import org.apache.hadoop.hdfs.server.protocol.DatanodeStorage.State;
import org.apache.hadoop.hdfs.server.protocol.FinalizeCommand;
import org.apache.hadoop.hdfs.server.protocol.JournalInfo;
import org.apache.hadoop.hdfs.server.protocol.KeyUpdateCommand;
import org.apache.hadoop.hdfs.server.protocol.NNHAStatusHeartbeat;
import org.apache.hadoop.hdfs.server.protocol.NamenodeCommand;
import org.apache.hadoop.hdfs.server.protocol.NamenodeRegistration;
import org.apache.hadoop.hdfs.server.protocol.NamespaceInfo;
import org.apache.hadoop.hdfs.server.protocol.ReceivedDeletedBlockInfo;
import org.apache.hadoop.hdfs.server.protocol.ReceivedDeletedBlockInfo.BlockStatus;
import org.apache.hadoop.hdfs.server.protocol.RegisterCommand;
import org.apache.hadoop.hdfs.server.protocol.RemoteEditLog;
import org.apache.hadoop.hdfs.server.protocol.RemoteEditLogManifest;
import org.apache.hadoop.hdfs.server.protocol.StorageReport;
import org.apache.hadoop.hdfs.util.ExactSizeInputStream;
import org.apache.hadoop.io.EnumSetWritable;
import org.apache.hadoop.io.Text;
import org.apache.hadoop.security.proto.SecurityProtos.TokenProto;
import org.apache.hadoop.security.token.Token;
import org.apache.hadoop.util.DataChecksum;

import com.google.common.base.Preconditions;
import com.google.common.collect.Lists;
import com.google.common.primitives.Shorts;
import com.google.protobuf.ByteString;
import com.google.protobuf.CodedInputStream;

/**
 * Utilities for converting protobuf classes to and from implementation classes
 * and other helper utilities to help in dealing with protobuf.
 * 
 * Note that when converting from an internal type to protobuf type, the
 * converter never return null for protobuf type. The check for internal type
 * being null must be done before calling the convert() method.
 */
public class PBHelper {
  private static final RegisterCommandProto REG_CMD_PROTO = 
      RegisterCommandProto.newBuilder().build();
  private static final RegisterCommand REG_CMD = new RegisterCommand();

  private static final AclEntryScope[] ACL_ENTRY_SCOPE_VALUES =
      AclEntryScope.values();
  private static final AclEntryType[] ACL_ENTRY_TYPE_VALUES =
      AclEntryType.values();
  private static final FsAction[] FSACTION_VALUES =
      FsAction.values();

  private PBHelper() {
    /** Hidden constructor */
  }

  public static ByteString getByteString(byte[] bytes) {
    return ByteString.copyFrom(bytes);
  }

  private static <T extends Enum<T>, U extends Enum<U>> U castEnum(T from, U[] to) {
    return to[from.ordinal()];
  }

  public static NamenodeRole convert(NamenodeRoleProto role) {
    switch (role) {
    case NAMENODE:
      return NamenodeRole.NAMENODE;
    case BACKUP:
      return NamenodeRole.BACKUP;
    case CHECKPOINT:
      return NamenodeRole.CHECKPOINT;
    }
    return null;
  }

  public static NamenodeRoleProto convert(NamenodeRole role) {
    switch (role) {
    case NAMENODE:
      return NamenodeRoleProto.NAMENODE;
    case BACKUP:
      return NamenodeRoleProto.BACKUP;
    case CHECKPOINT:
      return NamenodeRoleProto.CHECKPOINT;
    }
    return null;
  }

  public static StorageInfoProto convert(StorageInfo info) {
    return StorageInfoProto.newBuilder().setClusterID(info.getClusterID())
        .setCTime(info.getCTime()).setLayoutVersion(info.getLayoutVersion())
        .setNamespceID(info.getNamespaceID()).build();
  }

  public static StorageInfo convert(StorageInfoProto info) {
    return new StorageInfo(info.getLayoutVersion(), info.getNamespceID(),
        info.getClusterID(), info.getCTime());
  }

  public static NamenodeRegistrationProto convert(NamenodeRegistration reg) {
    return NamenodeRegistrationProto.newBuilder()
        .setHttpAddress(reg.getHttpAddress()).setRole(convert(reg.getRole()))
        .setRpcAddress(reg.getAddress())
        .setStorageInfo(convert((StorageInfo) reg)).build();
  }

  public static NamenodeRegistration convert(NamenodeRegistrationProto reg) {
    return new NamenodeRegistration(reg.getRpcAddress(), reg.getHttpAddress(),
        convert(reg.getStorageInfo()), convert(reg.getRole()));
  }

  // DatanodeId
  public static DatanodeID convert(DatanodeIDProto dn) {
    return new DatanodeID(dn.getIpAddr(), dn.getHostName(), dn.getDatanodeUuid(),
        dn.getXferPort(), dn.getInfoPort(), dn.hasInfoSecurePort() ? dn
        .getInfoSecurePort() : 0, dn.getIpcPort());
  }

  public static DatanodeIDProto convert(DatanodeID dn) {
    // For wire compatibility with older versions we transmit the StorageID
    // which is the same as the DatanodeUuid. Since StorageID is a required
    // field we pass the empty string if the DatanodeUuid is not yet known.
    return DatanodeIDProto.newBuilder()
        .setIpAddr(dn.getIpAddr())
        .setHostName(dn.getHostName())
        .setXferPort(dn.getXferPort())
        .setDatanodeUuid(dn.getDatanodeUuid() != null ? dn.getDatanodeUuid() : "")
        .setInfoPort(dn.getInfoPort())
        .setInfoSecurePort(dn.getInfoSecurePort())
        .setIpcPort(dn.getIpcPort()).build();
  }

  // Arrays of DatanodeId
  public static DatanodeIDProto[] convert(DatanodeID[] did) {
    if (did == null)
      return null;
    final int len = did.length;
    DatanodeIDProto[] result = new DatanodeIDProto[len];
    for (int i = 0; i < len; ++i) {
      result[i] = convert(did[i]);
    }
    return result;
  }
  
  public static DatanodeID[] convert(DatanodeIDProto[] did) {
    if (did == null) return null;
    final int len = did.length;
    DatanodeID[] result = new DatanodeID[len];
    for (int i = 0; i < len; ++i) {
      result[i] = convert(did[i]);
    }
    return result;
  }
  
  // Block
  public static BlockProto convert(Block b) {
    return BlockProto.newBuilder().setBlockId(b.getBlockId())
        .setGenStamp(b.getGenerationStamp()).setNumBytes(b.getNumBytes())
        .build();
  }

  public static Block convert(BlockProto b) {
    return new Block(b.getBlockId(), b.getNumBytes(), b.getGenStamp());
  }

  public static BlockWithLocationsProto convert(BlockWithLocations blk) {
    return BlockWithLocationsProto.newBuilder()
        .setBlock(convert(blk.getBlock()))
        .addAllDatanodeUuids(Arrays.asList(blk.getDatanodeUuids()))
        .addAllStorageUuids(Arrays.asList(blk.getStorageIDs())).build();
  }

  public static BlockWithLocations convert(BlockWithLocationsProto b) {
    final List<String> datanodeUuids = b.getDatanodeUuidsList();
    final List<String> storageUuids = b.getStorageUuidsList();
    return new BlockWithLocations(convert(b.getBlock()),
        datanodeUuids.toArray(new String[datanodeUuids.size()]),
        storageUuids.toArray(new String[storageUuids.size()]));
  }

  public static BlocksWithLocationsProto convert(BlocksWithLocations blks) {
    BlocksWithLocationsProto.Builder builder = BlocksWithLocationsProto
        .newBuilder();
    for (BlockWithLocations b : blks.getBlocks()) {
      builder.addBlocks(convert(b));
    }
    return builder.build();
  }

  public static BlocksWithLocations convert(BlocksWithLocationsProto blocks) {
    List<BlockWithLocationsProto> b = blocks.getBlocksList();
    BlockWithLocations[] ret = new BlockWithLocations[b.size()];
    int i = 0;
    for (BlockWithLocationsProto entry : b) {
      ret[i++] = convert(entry);
    }
    return new BlocksWithLocations(ret);
  }

  public static BlockKeyProto convert(BlockKey key) {
    byte[] encodedKey = key.getEncodedKey();
    ByteString keyBytes = ByteString.copyFrom(encodedKey == null ? 
        DFSUtil.EMPTY_BYTES : encodedKey);
    return BlockKeyProto.newBuilder().setKeyId(key.getKeyId())
        .setKeyBytes(keyBytes).setExpiryDate(key.getExpiryDate()).build();
  }

  public static BlockKey convert(BlockKeyProto k) {
    return new BlockKey(k.getKeyId(), k.getExpiryDate(), k.getKeyBytes()
        .toByteArray());
  }

  public static ExportedBlockKeysProto convert(ExportedBlockKeys keys) {
    ExportedBlockKeysProto.Builder builder = ExportedBlockKeysProto
        .newBuilder();
    builder.setIsBlockTokenEnabled(keys.isBlockTokenEnabled())
        .setKeyUpdateInterval(keys.getKeyUpdateInterval())
        .setTokenLifeTime(keys.getTokenLifetime())
        .setCurrentKey(convert(keys.getCurrentKey()));
    for (BlockKey k : keys.getAllKeys()) {
      builder.addAllKeys(convert(k));
    }
    return builder.build();
  }

  public static ExportedBlockKeys convert(ExportedBlockKeysProto keys) {
    return new ExportedBlockKeys(keys.getIsBlockTokenEnabled(),
        keys.getKeyUpdateInterval(), keys.getTokenLifeTime(),
        convert(keys.getCurrentKey()), convertBlockKeys(keys.getAllKeysList()));
  }

  public static CheckpointSignatureProto convert(CheckpointSignature s) {
    return CheckpointSignatureProto.newBuilder()
        .setBlockPoolId(s.getBlockpoolID())
        .setCurSegmentTxId(s.getCurSegmentTxId())
        .setMostRecentCheckpointTxId(s.getMostRecentCheckpointTxId())
        .setStorageInfo(PBHelper.convert((StorageInfo) s)).build();
  }

  public static CheckpointSignature convert(CheckpointSignatureProto s) {
    return new CheckpointSignature(PBHelper.convert(s.getStorageInfo()),
        s.getBlockPoolId(), s.getMostRecentCheckpointTxId(),
        s.getCurSegmentTxId());
  }

  public static RemoteEditLogProto convert(RemoteEditLog log) {
    return RemoteEditLogProto.newBuilder()
        .setStartTxId(log.getStartTxId())
        .setEndTxId(log.getEndTxId())
        .setIsInProgress(log.isInProgress()).build();
  }

  public static RemoteEditLog convert(RemoteEditLogProto l) {
    return new RemoteEditLog(l.getStartTxId(), l.getEndTxId(),
        l.getIsInProgress());
  }

  public static RemoteEditLogManifestProto convert(
      RemoteEditLogManifest manifest) {
    RemoteEditLogManifestProto.Builder builder = RemoteEditLogManifestProto
        .newBuilder();
    for (RemoteEditLog log : manifest.getLogs()) {
      builder.addLogs(convert(log));
    }
    return builder.build();
  }

  public static RemoteEditLogManifest convert(
      RemoteEditLogManifestProto manifest) {
    List<RemoteEditLog> logs = new ArrayList<RemoteEditLog>(manifest
        .getLogsList().size());
    for (RemoteEditLogProto l : manifest.getLogsList()) {
      logs.add(convert(l));
    }
    return new RemoteEditLogManifest(logs);
  }

  public static CheckpointCommandProto convert(CheckpointCommand cmd) {
    return CheckpointCommandProto.newBuilder()
        .setSignature(convert(cmd.getSignature()))
        .setNeedToReturnImage(cmd.needToReturnImage()).build();
  }

  public static NamenodeCommandProto convert(NamenodeCommand cmd) {
    if (cmd instanceof CheckpointCommand) {
      return NamenodeCommandProto.newBuilder().setAction(cmd.getAction())
          .setType(NamenodeCommandProto.Type.CheckPointCommand)
          .setCheckpointCmd(convert((CheckpointCommand) cmd)).build();
    }
    return NamenodeCommandProto.newBuilder()
        .setType(NamenodeCommandProto.Type.NamenodeCommand)
        .setAction(cmd.getAction()).build();
  }

  public static BlockKey[] convertBlockKeys(List<BlockKeyProto> list) {
    BlockKey[] ret = new BlockKey[list.size()];
    int i = 0;
    for (BlockKeyProto k : list) {
      ret[i++] = convert(k);
    }
    return ret;
  }

  public static NamespaceInfo convert(NamespaceInfoProto info) {
    StorageInfoProto storage = info.getStorageInfo();
    return new NamespaceInfo(storage.getNamespceID(), storage.getClusterID(),
        info.getBlockPoolID(), storage.getCTime(), info.getBuildVersion(),
        info.getSoftwareVersion());
  }

  public static NamenodeCommand convert(NamenodeCommandProto cmd) {
    if (cmd == null) return null;
    switch (cmd.getType()) {
    case CheckPointCommand:
      CheckpointCommandProto chkPt = cmd.getCheckpointCmd();
      return new CheckpointCommand(PBHelper.convert(chkPt.getSignature()),
          chkPt.getNeedToReturnImage());
    default:
      return new NamenodeCommand(cmd.getAction());
    }
  }
  
  public static ExtendedBlock convert(ExtendedBlockProto eb) {
    if (eb == null) return null;
    return new ExtendedBlock( eb.getPoolId(),  eb.getBlockId(),   eb.getNumBytes(),
       eb.getGenerationStamp());
  }
  
  public static ExtendedBlockProto convert(final ExtendedBlock b) {
    if (b == null) return null;
   return ExtendedBlockProto.newBuilder().
      setPoolId(b.getBlockPoolId()).
      setBlockId(b.getBlockId()).
      setNumBytes(b.getNumBytes()).
      setGenerationStamp(b.getGenerationStamp()).
      build();
  }
  
  public static RecoveringBlockProto convert(RecoveringBlock b) {
    if (b == null) {
      return null;
    }
    LocatedBlockProto lb = PBHelper.convert((LocatedBlock)b);
    return RecoveringBlockProto.newBuilder().setBlock(lb)
        .setNewGenStamp(b.getNewGenerationStamp()).build();
  }

  public static RecoveringBlock convert(RecoveringBlockProto b) {
    ExtendedBlock block = convert(b.getBlock().getB());
    DatanodeInfo[] locs = convert(b.getBlock().getLocsList());
    return new RecoveringBlock(block, locs, b.getNewGenStamp());
  }
  
  public static DatanodeInfoProto.AdminState convert(
      final DatanodeInfo.AdminStates inAs) {
    switch (inAs) {
    case NORMAL: return  DatanodeInfoProto.AdminState.NORMAL;
    case DECOMMISSION_INPROGRESS: 
        return DatanodeInfoProto.AdminState.DECOMMISSION_INPROGRESS;
    case DECOMMISSIONED: return DatanodeInfoProto.AdminState.DECOMMISSIONED;
    default: return DatanodeInfoProto.AdminState.NORMAL;
    }
  }
  
  static public DatanodeInfo convert(DatanodeInfoProto di) {
    if (di == null) return null;
    return new DatanodeInfo(
        PBHelper.convert(di.getId()),
        di.hasLocation() ? di.getLocation() : null , 
        di.getCapacity(),  di.getDfsUsed(),  di.getRemaining(),
        di.getBlockPoolUsed(), di.getCacheCapacity(), di.getCacheUsed(),
        di.getLastUpdate(), di.getXceiverCount(),
        PBHelper.convert(di.getAdminState())); 
  }
  
  static public DatanodeInfoProto convertDatanodeInfo(DatanodeInfo di) {
    if (di == null) return null;
    DatanodeInfoProto.Builder builder = DatanodeInfoProto.newBuilder();
    if (di.getNetworkLocation() != null) {
      builder.setLocation(di.getNetworkLocation());
    }
        
    return builder.
     setId(PBHelper.convert((DatanodeID) di)).
     setCapacity(di.getCapacity()).
     setDfsUsed(di.getDfsUsed()).
     setRemaining(di.getRemaining()).
     setBlockPoolUsed(di.getBlockPoolUsed()).
     setLastUpdate(di.getLastUpdate()).
     setXceiverCount(di.getXceiverCount()).
     setAdminState(PBHelper.convert(di.getAdminState())).
     build();     
  }
  
  
  static public DatanodeInfo[] convert(DatanodeInfoProto di[]) {
    if (di == null) return null;
    DatanodeInfo[] result = new DatanodeInfo[di.length];
    for (int i = 0; i < di.length; i++) {
      result[i] = convert(di[i]);
    }    
    return result;
  }

  public static List<? extends HdfsProtos.DatanodeInfoProto> convert(
      DatanodeInfo[] dnInfos) {
    return convert(dnInfos, 0);
  }
  
  /**
   * Copy from {@code dnInfos} to a target of list of same size starting at
   * {@code startIdx}.
   */
  public static List<? extends HdfsProtos.DatanodeInfoProto> convert(
      DatanodeInfo[] dnInfos, int startIdx) {
    if (dnInfos == null)
      return null;
    ArrayList<HdfsProtos.DatanodeInfoProto> protos = Lists
        .newArrayListWithCapacity(dnInfos.length);
    for (int i = startIdx; i < dnInfos.length; i++) {
      protos.add(convert(dnInfos[i]));
    }
    return protos;
  }

  public static DatanodeInfo[] convert(List<DatanodeInfoProto> list) {
    DatanodeInfo[] info = new DatanodeInfo[list.size()];
    for (int i = 0; i < info.length; i++) {
      info[i] = convert(list.get(i));
    }
    return info;
  }
  
  public static DatanodeInfoProto convert(DatanodeInfo info) {
    DatanodeInfoProto.Builder builder = DatanodeInfoProto.newBuilder();
    builder.setBlockPoolUsed(info.getBlockPoolUsed());
    builder.setAdminState(PBHelper.convert(info.getAdminState()));
    builder.setCapacity(info.getCapacity())
        .setDfsUsed(info.getDfsUsed())
        .setId(PBHelper.convert((DatanodeID)info))
        .setLastUpdate(info.getLastUpdate())
        .setLocation(info.getNetworkLocation())
        .setRemaining(info.getRemaining())
        .setXceiverCount(info.getXceiverCount())
        .build();
    return builder.build();
  }

  public static AdminStates convert(AdminState adminState) {
    switch(adminState) {
    case DECOMMISSION_INPROGRESS:
      return AdminStates.DECOMMISSION_INPROGRESS;
    case DECOMMISSIONED:
      return AdminStates.DECOMMISSIONED;
    case NORMAL:
    default:
      return AdminStates.NORMAL;
    }
  }
  
  public static LocatedBlockProto convert(LocatedBlock b) {
    if (b == null) return null;
    Builder builder = LocatedBlockProto.newBuilder();
    DatanodeInfo[] locs = b.getLocations();
    List<DatanodeInfo> cachedLocs =
        Lists.newLinkedList(Arrays.asList(b.getCachedLocations()));
    for (int i = 0; i < locs.length; i++) {
      DatanodeInfo loc = locs[i];
      builder.addLocs(i, PBHelper.convert(loc));
      boolean locIsCached = cachedLocs.contains(loc);
      builder.addIsCached(locIsCached);
      if (locIsCached) {
        cachedLocs.remove(loc);
      }
    }
    Preconditions.checkArgument(cachedLocs.size() == 0,
        "Found additional cached replica locations that are not in the set of"
        + " storage-backed locations!");

    StorageType[] storageTypes = b.getStorageTypes();
    if (storageTypes != null) {
      for (int i = 0; i < storageTypes.length; ++i) {
        builder.addStorageTypes(PBHelper.convertStorageType(storageTypes[i]));
      }
    }
    final String[] storageIDs = b.getStorageIDs();
    if (storageIDs != null) {
      builder.addAllStorageIDs(Arrays.asList(storageIDs));
    }

    return builder.setB(PBHelper.convert(b.getBlock()))
        .setBlockToken(PBHelper.convert(b.getBlockToken()))
        .setCorrupt(b.isCorrupt()).setOffset(b.getStartOffset()).build();
  }
  
  public static LocatedBlock convert(LocatedBlockProto proto) {
    if (proto == null) return null;
    List<DatanodeInfoProto> locs = proto.getLocsList();
    DatanodeInfo[] targets = new DatanodeInfo[locs.size()];
    for (int i = 0; i < locs.size(); i++) {
      targets[i] = PBHelper.convert(locs.get(i));
    }

    final int storageTypesCount = proto.getStorageTypesCount();
    final StorageType[] storageTypes;
    if (storageTypesCount == 0) {
      storageTypes = null;
    } else {
      Preconditions.checkState(storageTypesCount == locs.size());
      storageTypes = convertStorageTypeProtos(proto.getStorageTypesList());
    }

    final int storageIDsCount = proto.getStorageIDsCount();
    final String[] storageIDs;
    if (storageIDsCount == 0) {
      storageIDs = null;
    } else {
      Preconditions.checkState(storageIDsCount == locs.size());
      storageIDs = proto.getStorageIDsList().toArray(new String[storageIDsCount]);
    }

    // Set values from the isCached list, re-using references from loc
    List<DatanodeInfo> cachedLocs = new ArrayList<DatanodeInfo>(locs.size());
    List<Boolean> isCachedList = proto.getIsCachedList();
    for (int i=0; i<isCachedList.size(); i++) {
      if (isCachedList.get(i)) {
        cachedLocs.add(targets[i]);
      }
    }

    LocatedBlock lb = new LocatedBlock(PBHelper.convert(proto.getB()), targets,
        storageIDs, storageTypes, proto.getOffset(), proto.getCorrupt(),
        cachedLocs.toArray(new DatanodeInfo[0]));
    lb.setBlockToken(PBHelper.convert(proto.getBlockToken()));

    return lb;
  }

  public static TokenProto convert(Token<?> tok) {
    return TokenProto.newBuilder().
              setIdentifier(ByteString.copyFrom(tok.getIdentifier())).
              setPassword(ByteString.copyFrom(tok.getPassword())).
              setKind(tok.getKind().toString()).
              setService(tok.getService().toString()).build(); 
  }
  
  public static Token<BlockTokenIdentifier> convert(
      TokenProto blockToken) {
    return new Token<BlockTokenIdentifier>(blockToken.getIdentifier()
        .toByteArray(), blockToken.getPassword().toByteArray(), new Text(
        blockToken.getKind()), new Text(blockToken.getService()));
  }

  
  public static Token<DelegationTokenIdentifier> convertDelegationToken(
      TokenProto blockToken) {
    return new Token<DelegationTokenIdentifier>(blockToken.getIdentifier()
        .toByteArray(), blockToken.getPassword().toByteArray(), new Text(
        blockToken.getKind()), new Text(blockToken.getService()));
  }

  public static ReplicaState convert(ReplicaStateProto state) {
    switch (state) {
    case RBW:
      return ReplicaState.RBW;
    case RUR:
      return ReplicaState.RUR;
    case RWR:
      return ReplicaState.RWR;
    case TEMPORARY:
      return ReplicaState.TEMPORARY;
    case FINALIZED:
    default:
      return ReplicaState.FINALIZED;
    }
  }

  public static ReplicaStateProto convert(ReplicaState state) {
    switch (state) {
    case RBW:
      return ReplicaStateProto.RBW;
    case RUR:
      return ReplicaStateProto.RUR;
    case RWR:
      return ReplicaStateProto.RWR;
    case TEMPORARY:
      return ReplicaStateProto.TEMPORARY;
    case FINALIZED:
    default:
      return ReplicaStateProto.FINALIZED;
    }
  }
  
  public static DatanodeRegistrationProto convert(
      DatanodeRegistration registration) {
    DatanodeRegistrationProto.Builder builder = DatanodeRegistrationProto
        .newBuilder();
    return builder.setDatanodeID(PBHelper.convert((DatanodeID) registration))
        .setStorageInfo(PBHelper.convert(registration.getStorageInfo()))
        .setKeys(PBHelper.convert(registration.getExportedKeys()))
        .setSoftwareVersion(registration.getSoftwareVersion()).build();
  }

  public static DatanodeRegistration convert(DatanodeRegistrationProto proto) {
    return new DatanodeRegistration(PBHelper.convert(proto.getDatanodeID()),
        PBHelper.convert(proto.getStorageInfo()), PBHelper.convert(proto
            .getKeys()), proto.getSoftwareVersion());
  }

  public static DatanodeCommand convert(DatanodeCommandProto proto) {
    switch (proto.getCmdType()) {
    case BalancerBandwidthCommand:
      return PBHelper.convert(proto.getBalancerCmd());
    case BlockCommand:
      return PBHelper.convert(proto.getBlkCmd());
    case BlockRecoveryCommand:
      return PBHelper.convert(proto.getRecoveryCmd());
    case FinalizeCommand:
      return PBHelper.convert(proto.getFinalizeCmd());
    case KeyUpdateCommand:
      return PBHelper.convert(proto.getKeyUpdateCmd());
    case RegisterCommand:
      return REG_CMD;
    case BlockIdCommand:
      return PBHelper.convert(proto.getBlkIdCmd());
    default:
      return null;
    }
  }
  
  public static BalancerBandwidthCommandProto convert(
      BalancerBandwidthCommand bbCmd) {
    return BalancerBandwidthCommandProto.newBuilder()
        .setBandwidth(bbCmd.getBalancerBandwidthValue()).build();
  }

  public static KeyUpdateCommandProto convert(KeyUpdateCommand cmd) {
    return KeyUpdateCommandProto.newBuilder()
        .setKeys(PBHelper.convert(cmd.getExportedKeys())).build();
  }

  public static BlockRecoveryCommandProto convert(BlockRecoveryCommand cmd) {
    BlockRecoveryCommandProto.Builder builder = BlockRecoveryCommandProto
        .newBuilder();
    for (RecoveringBlock b : cmd.getRecoveringBlocks()) {
      builder.addBlocks(PBHelper.convert(b));
    }
    return builder.build();
  }

  public static FinalizeCommandProto convert(FinalizeCommand cmd) {
    return FinalizeCommandProto.newBuilder()
        .setBlockPoolId(cmd.getBlockPoolId()).build();
  }

  public static BlockCommandProto convert(BlockCommand cmd) {
    BlockCommandProto.Builder builder = BlockCommandProto.newBuilder()
        .setBlockPoolId(cmd.getBlockPoolId());
    switch (cmd.getAction()) {
    case DatanodeProtocol.DNA_TRANSFER:
      builder.setAction(BlockCommandProto.Action.TRANSFER);
      break;
    case DatanodeProtocol.DNA_INVALIDATE:
      builder.setAction(BlockCommandProto.Action.INVALIDATE);
      break;
    case DatanodeProtocol.DNA_SHUTDOWN:
      builder.setAction(BlockCommandProto.Action.SHUTDOWN);
      break;
    default:
      throw new AssertionError("Invalid action");
    }
    Block[] blocks = cmd.getBlocks();
    for (int i = 0; i < blocks.length; i++) {
      builder.addBlocks(PBHelper.convert(blocks[i]));
    }
    builder.addAllTargets(convert(cmd.getTargets()))
           .addAllTargetStorageUuids(convert(cmd.getTargetStorageIDs()));
    return builder.build();
  }
  
  public static BlockIdCommandProto convert(BlockIdCommand cmd) {
    BlockIdCommandProto.Builder builder = BlockIdCommandProto.newBuilder()
        .setBlockPoolId(cmd.getBlockPoolId());
    switch (cmd.getAction()) {
    case DatanodeProtocol.DNA_CACHE:
      builder.setAction(BlockIdCommandProto.Action.CACHE);
      break;
    case DatanodeProtocol.DNA_UNCACHE:
      builder.setAction(BlockIdCommandProto.Action.UNCACHE);
      break;
    default:
      throw new AssertionError("Invalid action");
    }
    long[] blockIds = cmd.getBlockIds();
    for (int i = 0; i < blockIds.length; i++) {
      builder.addBlockIds(blockIds[i]);
    }
    return builder.build();
  }

  private static List<DatanodeInfosProto> convert(DatanodeInfo[][] targets) {
    DatanodeInfosProto[] ret = new DatanodeInfosProto[targets.length];
    for (int i = 0; i < targets.length; i++) {
      ret[i] = DatanodeInfosProto.newBuilder()
          .addAllDatanodes(PBHelper.convert(targets[i])).build();
    }
    return Arrays.asList(ret);
  }

  private static List<StorageUuidsProto> convert(String[][] targetStorageUuids) {
    StorageUuidsProto[] ret = new StorageUuidsProto[targetStorageUuids.length];
    for (int i = 0; i < targetStorageUuids.length; i++) {
      ret[i] = StorageUuidsProto.newBuilder()
          .addAllStorageUuids(Arrays.asList(targetStorageUuids[i])).build();
    }
    return Arrays.asList(ret);
  }

  public static DatanodeCommandProto convert(DatanodeCommand datanodeCommand) {
    DatanodeCommandProto.Builder builder = DatanodeCommandProto.newBuilder();
    if (datanodeCommand == null) {
      return builder.setCmdType(DatanodeCommandProto.Type.NullDatanodeCommand)
          .build();
    }
    switch (datanodeCommand.getAction()) {
    case DatanodeProtocol.DNA_BALANCERBANDWIDTHUPDATE:
      builder.setCmdType(DatanodeCommandProto.Type.BalancerBandwidthCommand)
          .setBalancerCmd(
              PBHelper.convert((BalancerBandwidthCommand) datanodeCommand));
      break;
    case DatanodeProtocol.DNA_ACCESSKEYUPDATE:
      builder
          .setCmdType(DatanodeCommandProto.Type.KeyUpdateCommand)
          .setKeyUpdateCmd(PBHelper.convert((KeyUpdateCommand) datanodeCommand));
      break;
    case DatanodeProtocol.DNA_RECOVERBLOCK:
      builder.setCmdType(DatanodeCommandProto.Type.BlockRecoveryCommand)
          .setRecoveryCmd(
              PBHelper.convert((BlockRecoveryCommand) datanodeCommand));
      break;
    case DatanodeProtocol.DNA_FINALIZE:
      builder.setCmdType(DatanodeCommandProto.Type.FinalizeCommand)
          .setFinalizeCmd(PBHelper.convert((FinalizeCommand) datanodeCommand));
      break;
    case DatanodeProtocol.DNA_REGISTER:
      builder.setCmdType(DatanodeCommandProto.Type.RegisterCommand)
          .setRegisterCmd(REG_CMD_PROTO);
      break;
    case DatanodeProtocol.DNA_TRANSFER:
    case DatanodeProtocol.DNA_INVALIDATE:
    case DatanodeProtocol.DNA_SHUTDOWN:
      builder.setCmdType(DatanodeCommandProto.Type.BlockCommand).
        setBlkCmd(PBHelper.convert((BlockCommand) datanodeCommand));
      break;
    case DatanodeProtocol.DNA_CACHE:
    case DatanodeProtocol.DNA_UNCACHE:
      builder.setCmdType(DatanodeCommandProto.Type.BlockIdCommand).
        setBlkIdCmd(PBHelper.convert((BlockIdCommand) datanodeCommand));
      break;
    case DatanodeProtocol.DNA_UNKNOWN: //Not expected
    default:
      builder.setCmdType(DatanodeCommandProto.Type.NullDatanodeCommand);
    }
    return builder.build();
  }

  public static KeyUpdateCommand convert(KeyUpdateCommandProto keyUpdateCmd) {
    return new KeyUpdateCommand(PBHelper.convert(keyUpdateCmd.getKeys()));
  }

  public static FinalizeCommand convert(FinalizeCommandProto finalizeCmd) {
    return new FinalizeCommand(finalizeCmd.getBlockPoolId());
  }

  public static BlockRecoveryCommand convert(
      BlockRecoveryCommandProto recoveryCmd) {
    List<RecoveringBlockProto> list = recoveryCmd.getBlocksList();
    List<RecoveringBlock> recoveringBlocks = new ArrayList<RecoveringBlock>(
        list.size());
    
    for (RecoveringBlockProto rbp : list) {
      recoveringBlocks.add(PBHelper.convert(rbp));
    }
    return new BlockRecoveryCommand(recoveringBlocks);
  }

  public static BlockCommand convert(BlockCommandProto blkCmd) {
    List<BlockProto> blockProtoList = blkCmd.getBlocksList();
    Block[] blocks = new Block[blockProtoList.size()];
    for (int i = 0; i < blockProtoList.size(); i++) {
      blocks[i] = PBHelper.convert(blockProtoList.get(i));
    }
    List<DatanodeInfosProto> targetList = blkCmd.getTargetsList();
    DatanodeInfo[][] targets = new DatanodeInfo[targetList.size()][];
    for (int i = 0; i < targetList.size(); i++) {
      targets[i] = PBHelper.convert(targetList.get(i));
    }

    List<StorageUuidsProto> targetStorageUuidsList = blkCmd.getTargetStorageUuidsList();
    String[][] targetStorageIDs = new String[targetStorageUuidsList.size()][];
    for(int i = 0; i < targetStorageIDs.length; i++) {
      List<String> storageIDs = targetStorageUuidsList.get(i).getStorageUuidsList();
      targetStorageIDs[i] = storageIDs.toArray(new String[storageIDs.size()]);
    }

    int action = DatanodeProtocol.DNA_UNKNOWN;
    switch (blkCmd.getAction()) {
    case TRANSFER:
      action = DatanodeProtocol.DNA_TRANSFER;
      break;
    case INVALIDATE:
      action = DatanodeProtocol.DNA_INVALIDATE;
      break;
    case SHUTDOWN:
      action = DatanodeProtocol.DNA_SHUTDOWN;
      break;
    default:
      throw new AssertionError("Unknown action type: " + blkCmd.getAction());
    }
    return new BlockCommand(action, blkCmd.getBlockPoolId(), blocks, targets,
        targetStorageIDs);
  }

  public static BlockIdCommand convert(BlockIdCommandProto blkIdCmd) {
    int numBlockIds = blkIdCmd.getBlockIdsCount();
    long blockIds[] = new long[numBlockIds];
    for (int i = 0; i < numBlockIds; i++) {
      blockIds[i] = blkIdCmd.getBlockIds(i);
    }
    int action = DatanodeProtocol.DNA_UNKNOWN;
    switch (blkIdCmd.getAction()) {
    case CACHE:
      action = DatanodeProtocol.DNA_CACHE;
      break;
    case UNCACHE:
      action = DatanodeProtocol.DNA_UNCACHE;
      break;
    default:
      throw new AssertionError("Unknown action type: " + blkIdCmd.getAction());
    }
    return new BlockIdCommand(action, blkIdCmd.getBlockPoolId(), blockIds);
  }

  public static DatanodeInfo[] convert(DatanodeInfosProto datanodeInfosProto) {
    List<DatanodeInfoProto> proto = datanodeInfosProto.getDatanodesList();
    DatanodeInfo[] infos = new DatanodeInfo[proto.size()];
    for (int i = 0; i < infos.length; i++) {
      infos[i] = PBHelper.convert(proto.get(i));
    }
    return infos;
  }

  public static BalancerBandwidthCommand convert(
      BalancerBandwidthCommandProto balancerCmd) {
    return new BalancerBandwidthCommand(balancerCmd.getBandwidth());
  }

  public static ReceivedDeletedBlockInfoProto convert(
      ReceivedDeletedBlockInfo receivedDeletedBlockInfo) {
    ReceivedDeletedBlockInfoProto.Builder builder = 
        ReceivedDeletedBlockInfoProto.newBuilder();
    
    ReceivedDeletedBlockInfoProto.BlockStatus status;
    switch (receivedDeletedBlockInfo.getStatus()) {
    case RECEIVING_BLOCK:
      status = ReceivedDeletedBlockInfoProto.BlockStatus.RECEIVING;
      break;
    case RECEIVED_BLOCK:
      status = ReceivedDeletedBlockInfoProto.BlockStatus.RECEIVED;
      break;
    case DELETED_BLOCK:
      status = ReceivedDeletedBlockInfoProto.BlockStatus.DELETED;
      break;
    default:
      throw new IllegalArgumentException("Bad status: " +
          receivedDeletedBlockInfo.getStatus());
    }
    builder.setStatus(status);
    
    if (receivedDeletedBlockInfo.getDelHints() != null) {
      builder.setDeleteHint(receivedDeletedBlockInfo.getDelHints());
    }
    return builder.setBlock(PBHelper.convert(receivedDeletedBlockInfo.getBlock()))
        .build();
  }

  public static ReceivedDeletedBlockInfo convert(
      ReceivedDeletedBlockInfoProto proto) {
    ReceivedDeletedBlockInfo.BlockStatus status = null;
    switch (proto.getStatus()) {
    case RECEIVING:
      status = BlockStatus.RECEIVING_BLOCK;
      break;
    case RECEIVED:
      status = BlockStatus.RECEIVED_BLOCK;
      break;
    case DELETED:
      status = BlockStatus.DELETED_BLOCK;
      break;
    }
    return new ReceivedDeletedBlockInfo(
        PBHelper.convert(proto.getBlock()),
        status,
        proto.hasDeleteHint() ? proto.getDeleteHint() : null);
  }
  
  public static NamespaceInfoProto convert(NamespaceInfo info) {
    return NamespaceInfoProto.newBuilder()
        .setBlockPoolID(info.getBlockPoolID())
        .setBuildVersion(info.getBuildVersion())
        .setUnused(0)
        .setStorageInfo(PBHelper.convert((StorageInfo)info))
        .setSoftwareVersion(info.getSoftwareVersion()).build();
  }
  
  // Located Block Arrays and Lists
  public static LocatedBlockProto[] convertLocatedBlock(LocatedBlock[] lb) {
    if (lb == null) return null;
    return convertLocatedBlock2(Arrays.asList(lb)).toArray(
        new LocatedBlockProto[lb.length]);
  }
  
  public static LocatedBlock[] convertLocatedBlock(LocatedBlockProto[] lb) {
    if (lb == null) return null;
    return convertLocatedBlock(Arrays.asList(lb)).toArray(
        new LocatedBlock[lb.length]);
  }
  
  public static List<LocatedBlock> convertLocatedBlock(
      List<LocatedBlockProto> lb) {
    if (lb == null) return null;
    final int len = lb.size();
    List<LocatedBlock> result = 
        new ArrayList<LocatedBlock>(len);
    for (int i = 0; i < len; ++i) {
      result.add(PBHelper.convert(lb.get(i)));
    }
    return result;
  }
  
  public static List<LocatedBlockProto> convertLocatedBlock2(List<LocatedBlock> lb) {
    if (lb == null) return null;
    final int len = lb.size();
    List<LocatedBlockProto> result = new ArrayList<LocatedBlockProto>(len);
    for (int i = 0; i < len; ++i) {
      result.add(PBHelper.convert(lb.get(i)));
    }
    return result;
  }
  
  
  // LocatedBlocks
  public static LocatedBlocks convert(LocatedBlocksProto lb) {
    return new LocatedBlocks(
        lb.getFileLength(), lb.getUnderConstruction(),
        PBHelper.convertLocatedBlock(lb.getBlocksList()),
        lb.hasLastBlock() ? PBHelper.convert(lb.getLastBlock()) : null,
        lb.getIsLastBlockComplete());
  }
  
  public static LocatedBlocksProto convert(LocatedBlocks lb) {
    if (lb == null) {
      return null;
    }
    LocatedBlocksProto.Builder builder = 
        LocatedBlocksProto.newBuilder();
    if (lb.getLastLocatedBlock() != null) {
      builder.setLastBlock(PBHelper.convert(lb.getLastLocatedBlock()));
    }
    return builder.setFileLength(lb.getFileLength())
        .setUnderConstruction(lb.isUnderConstruction())
        .addAllBlocks(PBHelper.convertLocatedBlock2(lb.getLocatedBlocks()))
        .setIsLastBlockComplete(lb.isLastBlockComplete()).build();
  }
  
  // DataEncryptionKey
  public static DataEncryptionKey convert(DataEncryptionKeyProto bet) {
    String encryptionAlgorithm = bet.getEncryptionAlgorithm();
    return new DataEncryptionKey(bet.getKeyId(),
        bet.getBlockPoolId(),
        bet.getNonce().toByteArray(),
        bet.getEncryptionKey().toByteArray(),
        bet.getExpiryDate(),
        encryptionAlgorithm.isEmpty() ? null : encryptionAlgorithm);
  }
  
  public static DataEncryptionKeyProto convert(DataEncryptionKey bet) {
    DataEncryptionKeyProto.Builder b = DataEncryptionKeyProto.newBuilder()
        .setKeyId(bet.keyId)
        .setBlockPoolId(bet.blockPoolId)
        .setNonce(ByteString.copyFrom(bet.nonce))
        .setEncryptionKey(ByteString.copyFrom(bet.encryptionKey))
        .setExpiryDate(bet.expiryDate);
    if (bet.encryptionAlgorithm != null) {
      b.setEncryptionAlgorithm(bet.encryptionAlgorithm);
    }
    return b.build();
  }
  
  public static FsServerDefaults convert(FsServerDefaultsProto fs) {
    if (fs == null) return null;
    return new FsServerDefaults(
        fs.getBlockSize(), fs.getBytesPerChecksum(), 
        fs.getWritePacketSize(), (short) fs.getReplication(),
        fs.getFileBufferSize(),
        fs.getEncryptDataTransfer(),
        fs.getTrashInterval(),
        PBHelper.convert(fs.getChecksumType()));
  }
  
  public static FsServerDefaultsProto convert(FsServerDefaults fs) {
    if (fs == null) return null;
    return FsServerDefaultsProto.newBuilder().
      setBlockSize(fs.getBlockSize()).
      setBytesPerChecksum(fs.getBytesPerChecksum()).
      setWritePacketSize(fs.getWritePacketSize())
      .setReplication(fs.getReplication())
      .setFileBufferSize(fs.getFileBufferSize())
      .setEncryptDataTransfer(fs.getEncryptDataTransfer())
      .setTrashInterval(fs.getTrashInterval())
      .setChecksumType(PBHelper.convert(fs.getChecksumType()))
      .build();
  }
  
  public static FsPermissionProto convert(FsPermission p) {
    if (p == null) return null;
    return FsPermissionProto.newBuilder().setPerm(p.toShort()).build();
  }
  
  public static FsPermission convert(FsPermissionProto p) {
    if (p == null) return null;
    return new FsPermission((short)p.getPerm());
  }
  
  
  // The creatFlag field in PB is a bitmask whose values are the same a the 
  // emum values of CreateFlag
  public static int convertCreateFlag(EnumSetWritable<CreateFlag> flag) {
    int value = 0;
    if (flag.contains(CreateFlag.APPEND)) {
      value |= CreateFlagProto.APPEND.getNumber();
    }
    if (flag.contains(CreateFlag.CREATE)) {
      value |= CreateFlagProto.CREATE.getNumber();
    }
    if (flag.contains(CreateFlag.OVERWRITE)) {
      value |= CreateFlagProto.OVERWRITE.getNumber();
    }
    return value;
  }
  
  public static EnumSetWritable<CreateFlag> convert(int flag) {
    EnumSet<CreateFlag> result = 
       EnumSet.noneOf(CreateFlag.class);   
    if ((flag & CreateFlagProto.APPEND_VALUE) == CreateFlagProto.APPEND_VALUE) {
      result.add(CreateFlag.APPEND);
    }
    if ((flag & CreateFlagProto.CREATE_VALUE) == CreateFlagProto.CREATE_VALUE) {
      result.add(CreateFlag.CREATE);
    }
    if ((flag & CreateFlagProto.OVERWRITE_VALUE) 
        == CreateFlagProto.OVERWRITE_VALUE) {
      result.add(CreateFlag.OVERWRITE);
    }
    return new EnumSetWritable<CreateFlag>(result);
  }
  
  public static HdfsFileStatus convert(HdfsFileStatusProto fs) {
    if (fs == null)
      return null;
    return new HdfsLocatedFileStatus(
        fs.getLength(), fs.getFileType().equals(FileType.IS_DIR), 
        fs.getBlockReplication(), fs.getBlocksize(),
        fs.getModificationTime(), fs.getAccessTime(),
        PBHelper.convert(fs.getPermission()), fs.getOwner(), fs.getGroup(), 
        fs.getFileType().equals(FileType.IS_SYMLINK) ? 
            fs.getSymlink().toByteArray() : null,
        fs.getPath().toByteArray(),
        fs.hasFileId()? fs.getFileId(): INodeId.GRANDFATHER_INODE_ID,
        fs.hasLocations() ? PBHelper.convert(fs.getLocations()) : null,
        fs.hasChildrenNum() ? fs.getChildrenNum() : -1);
  }

  public static SnapshottableDirectoryStatus convert(
      SnapshottableDirectoryStatusProto sdirStatusProto) {
    if (sdirStatusProto == null) {
      return null;
    }
    final HdfsFileStatusProto status = sdirStatusProto.getDirStatus();
    return new SnapshottableDirectoryStatus(
        status.getModificationTime(),
        status.getAccessTime(),
        PBHelper.convert(status.getPermission()),
        status.getOwner(),
        status.getGroup(),
        status.getPath().toByteArray(),
        status.getFileId(),
        status.getChildrenNum(),
        sdirStatusProto.getSnapshotNumber(),
        sdirStatusProto.getSnapshotQuota(),
        sdirStatusProto.getParentFullpath().toByteArray());
  }
  
  public static HdfsFileStatusProto convert(HdfsFileStatus fs) {
    if (fs == null)
      return null;
    FileType fType = FileType.IS_FILE;
    if (fs.isDir()) {
      fType = FileType.IS_DIR;
    } else if (fs.isSymlink()) {
      fType = FileType.IS_SYMLINK;
    }

    HdfsFileStatusProto.Builder builder = 
     HdfsFileStatusProto.newBuilder().
      setLength(fs.getLen()).
      setFileType(fType).
      setBlockReplication(fs.getReplication()).
      setBlocksize(fs.getBlockSize()).
      setModificationTime(fs.getModificationTime()).
      setAccessTime(fs.getAccessTime()).
      setPermission(PBHelper.convert(fs.getPermission())).
      setOwner(fs.getOwner()).
      setGroup(fs.getGroup()).
      setFileId(fs.getFileId()).
      setChildrenNum(fs.getChildrenNum()).
      setPath(ByteString.copyFrom(fs.getLocalNameInBytes()));
    if (fs.isSymlink())  {
      builder.setSymlink(ByteString.copyFrom(fs.getSymlinkInBytes()));
    }
    if (fs instanceof HdfsLocatedFileStatus) {
      LocatedBlocks locations = ((HdfsLocatedFileStatus)fs).getBlockLocations();
      if (locations != null) {
        builder.setLocations(PBHelper.convert(locations));
      }
    }
    return builder.build();
  }
  
  public static SnapshottableDirectoryStatusProto convert(
      SnapshottableDirectoryStatus status) {
    if (status == null) {
      return null;
    }
    int snapshotNumber = status.getSnapshotNumber();
    int snapshotQuota = status.getSnapshotQuota();
    byte[] parentFullPath = status.getParentFullPath();
    ByteString parentFullPathBytes = ByteString.copyFrom(
        parentFullPath == null ? DFSUtil.EMPTY_BYTES : parentFullPath);
    HdfsFileStatusProto fs = convert(status.getDirStatus());
    SnapshottableDirectoryStatusProto.Builder builder = 
        SnapshottableDirectoryStatusProto
        .newBuilder().setSnapshotNumber(snapshotNumber)
        .setSnapshotQuota(snapshotQuota).setParentFullpath(parentFullPathBytes)
        .setDirStatus(fs);
    return builder.build();
  }
  
  public static HdfsFileStatusProto[] convert(HdfsFileStatus[] fs) {
    if (fs == null) return null;
    final int len = fs.length;
    HdfsFileStatusProto[] result = new HdfsFileStatusProto[len];
    for (int i = 0; i < len; ++i) {
      result[i] = PBHelper.convert(fs[i]);
    }
    return result;
  }
  
  public static HdfsFileStatus[] convert(HdfsFileStatusProto[] fs) {
    if (fs == null) return null;
    final int len = fs.length;
    HdfsFileStatus[] result = new HdfsFileStatus[len];
    for (int i = 0; i < len; ++i) {
      result[i] = PBHelper.convert(fs[i]);
    }
    return result;
  }
  
  public static DirectoryListing convert(DirectoryListingProto dl) {
    if (dl == null)
      return null;
    List<HdfsFileStatusProto> partList =  dl.getPartialListingList();
    return new DirectoryListing( 
        partList.isEmpty() ? new HdfsLocatedFileStatus[0] 
          : PBHelper.convert(
              partList.toArray(new HdfsFileStatusProto[partList.size()])),
        dl.getRemainingEntries());
  }

  public static DirectoryListingProto convert(DirectoryListing d) {
    if (d == null)
      return null;
    return DirectoryListingProto.newBuilder().
        addAllPartialListing(Arrays.asList(
            PBHelper.convert(d.getPartialListing()))).
        setRemainingEntries(d.getRemainingEntries()).
        build();
  }

  public static long[] convert(GetFsStatsResponseProto res) {
    long[] result = new long[6];
    result[ClientProtocol.GET_STATS_CAPACITY_IDX] = res.getCapacity();
    result[ClientProtocol.GET_STATS_USED_IDX] = res.getUsed();
    result[ClientProtocol.GET_STATS_REMAINING_IDX] = res.getRemaining();
    result[ClientProtocol.GET_STATS_UNDER_REPLICATED_IDX] = res.getUnderReplicated();
    result[ClientProtocol.GET_STATS_CORRUPT_BLOCKS_IDX] = res.getCorruptBlocks();
    result[ClientProtocol.GET_STATS_MISSING_BLOCKS_IDX] = res.getMissingBlocks();
    return result;
  }
  
  public static GetFsStatsResponseProto convert(long[] fsStats) {
    GetFsStatsResponseProto.Builder result = GetFsStatsResponseProto
        .newBuilder();
    if (fsStats.length >= ClientProtocol.GET_STATS_CAPACITY_IDX + 1)
      result.setCapacity(fsStats[ClientProtocol.GET_STATS_CAPACITY_IDX]);
    if (fsStats.length >= ClientProtocol.GET_STATS_USED_IDX + 1)
      result.setUsed(fsStats[ClientProtocol.GET_STATS_USED_IDX]);
    if (fsStats.length >= ClientProtocol.GET_STATS_REMAINING_IDX + 1)
      result.setRemaining(fsStats[ClientProtocol.GET_STATS_REMAINING_IDX]);
    if (fsStats.length >= ClientProtocol.GET_STATS_UNDER_REPLICATED_IDX + 1)
      result.setUnderReplicated(
              fsStats[ClientProtocol.GET_STATS_UNDER_REPLICATED_IDX]);
    if (fsStats.length >= ClientProtocol.GET_STATS_CORRUPT_BLOCKS_IDX + 1)
      result.setCorruptBlocks(
          fsStats[ClientProtocol.GET_STATS_CORRUPT_BLOCKS_IDX]);
    if (fsStats.length >= ClientProtocol.GET_STATS_MISSING_BLOCKS_IDX + 1)
      result.setMissingBlocks(
          fsStats[ClientProtocol.GET_STATS_MISSING_BLOCKS_IDX]);
    return result.build();
  }
  
  public static DatanodeReportTypeProto
    convert(DatanodeReportType t) {
    switch (t) {
    case ALL: return DatanodeReportTypeProto.ALL;
    case LIVE: return DatanodeReportTypeProto.LIVE;
    case DEAD: return DatanodeReportTypeProto.DEAD;
    default: 
      throw new IllegalArgumentException("Unexpected data type report:" + t);
    }
  }
  
  public static DatanodeReportType 
    convert(DatanodeReportTypeProto t) {
    switch (t) {
    case ALL: return DatanodeReportType.ALL;
    case LIVE: return DatanodeReportType.LIVE;
    case DEAD: return DatanodeReportType.DEAD;
    default: 
      throw new IllegalArgumentException("Unexpected data type report:" + t);
    }
  }

  public static SafeModeActionProto convert(
      SafeModeAction a) {
    switch (a) {
    case SAFEMODE_LEAVE:
      return SafeModeActionProto.SAFEMODE_LEAVE;
    case SAFEMODE_ENTER:
      return SafeModeActionProto.SAFEMODE_ENTER;
    case SAFEMODE_GET:
      return SafeModeActionProto.SAFEMODE_GET;
    default:
      throw new IllegalArgumentException("Unexpected SafeModeAction :" + a);
    }
  }
  
  public static SafeModeAction convert(
      ClientNamenodeProtocolProtos.SafeModeActionProto a) {
    switch (a) {
    case SAFEMODE_LEAVE:
      return SafeModeAction.SAFEMODE_LEAVE;
    case SAFEMODE_ENTER:
      return SafeModeAction.SAFEMODE_ENTER;
    case SAFEMODE_GET:
      return SafeModeAction.SAFEMODE_GET;
    default:
      throw new IllegalArgumentException("Unexpected SafeModeAction :" + a);
    }
  }
  
  public static CorruptFileBlocks convert(CorruptFileBlocksProto c) {
    if (c == null)
      return null;
    List<String> fileList = c.getFilesList();
    return new CorruptFileBlocks(fileList.toArray(new String[fileList.size()]),
        c.getCookie());
  }

  public static CorruptFileBlocksProto convert(CorruptFileBlocks c) {
    if (c == null)
      return null;
    return CorruptFileBlocksProto.newBuilder().
        addAllFiles(Arrays.asList(c.getFiles())).
        setCookie(c.getCookie()).
        build();
  }
  
  public static ContentSummary convert(ContentSummaryProto cs) {
    if (cs == null) return null;
    return new ContentSummary(
      cs.getLength(), cs.getFileCount(), cs.getDirectoryCount(), cs.getQuota(),
      cs.getSpaceConsumed(), cs.getSpaceQuota());
  }
  
  public static ContentSummaryProto convert(ContentSummary cs) {
    if (cs == null) return null;
    return ContentSummaryProto.newBuilder().
        setLength(cs.getLength()).
        setFileCount(cs.getFileCount()).
        setDirectoryCount(cs.getDirectoryCount()).
        setQuota(cs.getQuota()).
        setSpaceConsumed(cs.getSpaceConsumed()).
        setSpaceQuota(cs.getSpaceQuota()).
        build();
  }

  public static NNHAStatusHeartbeat convert(NNHAStatusHeartbeatProto s) {
    if (s == null) return null;
    switch (s.getState()) {
    case ACTIVE:
      return new NNHAStatusHeartbeat(HAServiceState.ACTIVE, s.getTxid());
    case STANDBY:
      return new NNHAStatusHeartbeat(HAServiceState.STANDBY, s.getTxid());
    default:
      throw new IllegalArgumentException("Unexpected NNHAStatusHeartbeat.State:" + s.getState());
    }
  }

  public static NNHAStatusHeartbeatProto convert(NNHAStatusHeartbeat hb) {
    if (hb == null) return null;
    NNHAStatusHeartbeatProto.Builder builder =
      NNHAStatusHeartbeatProto.newBuilder();
    switch (hb.getState()) {
      case ACTIVE:
        builder.setState(HAServiceProtocolProtos.HAServiceStateProto.ACTIVE);
        break;
      case STANDBY:
        builder.setState(HAServiceProtocolProtos.HAServiceStateProto.STANDBY);
        break;
      default:
        throw new IllegalArgumentException("Unexpected NNHAStatusHeartbeat.State:" +
            hb.getState());
    }
    builder.setTxid(hb.getTxId());
    return builder.build();
  }

  public static DatanodeStorageProto convert(DatanodeStorage s) {
    return DatanodeStorageProto.newBuilder()
        .setState(PBHelper.convertState(s.getState()))
        .setStorageType(PBHelper.convertStorageType(s.getStorageType()))
        .setStorageUuid(s.getStorageID()).build();
  }

  private static StorageState convertState(State state) {
    switch(state) {
    case READ_ONLY:
      return StorageState.READ_ONLY;
    case NORMAL:
    default:
      return StorageState.NORMAL;
    }
  }

  private static StorageTypeProto convertStorageType(
      StorageType type) {
    switch(type) {
    case DISK:
      return StorageTypeProto.DISK;
    case SSD:
      return StorageTypeProto.SSD;
    default:
      throw new IllegalStateException(
          "BUG: StorageType not found, type=" + type);
    }
  }

  public static DatanodeStorage convert(DatanodeStorageProto s) {
    return new DatanodeStorage(s.getStorageUuid(),
                               PBHelper.convertState(s.getState()),
                               PBHelper.convertType(s.getStorageType()));
  }

  private static State convertState(StorageState state) {
    switch(state) {
    case READ_ONLY:
      return DatanodeStorage.State.READ_ONLY;
    case NORMAL:
    default:
      return DatanodeStorage.State.NORMAL;
    }
  }

  private static StorageType convertType(StorageTypeProto type) {
    switch(type) {
      case DISK:
        return StorageType.DISK;
      case SSD:
        return StorageType.SSD;
      default:
        throw new IllegalStateException(
            "BUG: StorageTypeProto not found, type=" + type);
    }
  }

  private static StorageType[] convertStorageTypeProtos(
      List<StorageTypeProto> storageTypesList) {
    final StorageType[] storageTypes = new StorageType[storageTypesList.size()];
    for (int i = 0; i < storageTypes.length; ++i) {
      storageTypes[i] = PBHelper.convertType(storageTypesList.get(i));
    }
    return storageTypes;
  }

  public static StorageReportProto convert(StorageReport r) {
    StorageReportProto.Builder builder = StorageReportProto.newBuilder()
        .setBlockPoolUsed(r.getBlockPoolUsed()).setCapacity(r.getCapacity())
        .setDfsUsed(r.getDfsUsed()).setRemaining(r.getRemaining())
        .setStorageUuid(r.getStorageID());
    return builder.build();
  }

  public static StorageReport convert(StorageReportProto p) {
    return new StorageReport(p.getStorageUuid(), p.getFailed(),
        p.getCapacity(), p.getDfsUsed(), p.getRemaining(),
        p.getBlockPoolUsed());
  }

  public static StorageReport[] convertStorageReports(
      List<StorageReportProto> list) {
    final StorageReport[] report = new StorageReport[list.size()];
    for (int i = 0; i < report.length; i++) {
      report[i] = convert(list.get(i));
    }
    return report;
  }

  public static JournalInfo convert(JournalInfoProto info) {
    int lv = info.hasLayoutVersion() ? info.getLayoutVersion() : 0;
    int nsID = info.hasNamespaceID() ? info.getNamespaceID() : 0;
    return new JournalInfo(lv, info.getClusterID(), nsID);
  }

  /**
   * Method used for converting {@link JournalInfoProto} sent from Namenode
   * to Journal receivers to {@link NamenodeRegistration}.
   */
  public static JournalInfoProto convert(JournalInfo j) {
    return JournalInfoProto.newBuilder().setClusterID(j.getClusterId())
        .setLayoutVersion(j.getLayoutVersion())
        .setNamespaceID(j.getNamespaceId()).build();
  } 
  
  public static SnapshottableDirectoryStatus[] convert(
      SnapshottableDirectoryListingProto sdlp) {
    if (sdlp == null)
      return null;
    List<SnapshottableDirectoryStatusProto> list = sdlp
        .getSnapshottableDirListingList();
    if (list.isEmpty()) {
      return new SnapshottableDirectoryStatus[0];
    } else {
      SnapshottableDirectoryStatus[] result = 
          new SnapshottableDirectoryStatus[list.size()];
      for (int i = 0; i < list.size(); i++) {
        result[i] = PBHelper.convert(list.get(i));
      }
      return result;
    }
  }
  
  public static SnapshottableDirectoryListingProto convert(
      SnapshottableDirectoryStatus[] status) {
    if (status == null)
      return null;
    SnapshottableDirectoryStatusProto[] protos = 
        new SnapshottableDirectoryStatusProto[status.length];
    for (int i = 0; i < status.length; i++) {
      protos[i] = PBHelper.convert(status[i]);
    }
    List<SnapshottableDirectoryStatusProto> protoList = Arrays.asList(protos);
    return SnapshottableDirectoryListingProto.newBuilder()
        .addAllSnapshottableDirListing(protoList).build();
  }
  
  public static DiffReportEntry convert(SnapshotDiffReportEntryProto entry) {
    if (entry == null) {
      return null;
    }
    DiffType type = DiffType.getTypeFromLabel(entry
        .getModificationLabel());
    return type == null ? null : 
      new DiffReportEntry(type, entry.getFullpath().toByteArray());
  }
  
  public static SnapshotDiffReportEntryProto convert(DiffReportEntry entry) {
    if (entry == null) {
      return null;
    }
    byte[] fullPath = entry.getRelativePath();
    ByteString fullPathString = ByteString
        .copyFrom(fullPath == null ? DFSUtil.EMPTY_BYTES : fullPath);
    
    String modification = entry.getType().getLabel();
    
    SnapshotDiffReportEntryProto entryProto = SnapshotDiffReportEntryProto
        .newBuilder().setFullpath(fullPathString)
        .setModificationLabel(modification).build();
    return entryProto;
  }
  
  public static SnapshotDiffReport convert(SnapshotDiffReportProto reportProto) {
    if (reportProto == null) {
      return null;
    }
    String snapshotDir = reportProto.getSnapshotRoot();
    String fromSnapshot = reportProto.getFromSnapshot();
    String toSnapshot = reportProto.getToSnapshot();
    List<SnapshotDiffReportEntryProto> list = reportProto
        .getDiffReportEntriesList();
    List<DiffReportEntry> entries = new ArrayList<DiffReportEntry>();
    for (SnapshotDiffReportEntryProto entryProto : list) {
      DiffReportEntry entry = convert(entryProto);
      if (entry != null)
        entries.add(entry);
    }
    return new SnapshotDiffReport(snapshotDir, fromSnapshot, toSnapshot,
        entries);
  }
  
  public static SnapshotDiffReportProto convert(SnapshotDiffReport report) {
    if (report == null) {
      return null;
    }
    List<DiffReportEntry> entries = report.getDiffList();
    List<SnapshotDiffReportEntryProto> entryProtos = 
        new ArrayList<SnapshotDiffReportEntryProto>();
    for (DiffReportEntry entry : entries) {
      SnapshotDiffReportEntryProto entryProto = convert(entry);
      if (entryProto != null)
        entryProtos.add(entryProto);
    }
    
    SnapshotDiffReportProto reportProto = SnapshotDiffReportProto.newBuilder()
        .setSnapshotRoot(report.getSnapshotRoot())
        .setFromSnapshot(report.getFromSnapshot())
        .setToSnapshot(report.getLaterSnapshotName())
        .addAllDiffReportEntries(entryProtos).build();
    return reportProto;
  }

  public static DataChecksum.Type convert(HdfsProtos.ChecksumTypeProto type) {
    return DataChecksum.Type.valueOf(type.getNumber());
  }

  public static CacheDirectiveInfoProto convert
      (CacheDirectiveInfo info) {
    CacheDirectiveInfoProto.Builder builder = 
        CacheDirectiveInfoProto.newBuilder();
    if (info.getId() != null) {
      builder.setId(info.getId());
    }
    if (info.getPath() != null) {
      builder.setPath(info.getPath().toUri().getPath());
    }
    if (info.getReplication() != null) {
      builder.setReplication(info.getReplication());
    }
    if (info.getPool() != null) {
      builder.setPool(info.getPool());
    }
    if (info.getExpiration() != null) {
      builder.setExpiration(convert(info.getExpiration()));
    }
    return builder.build();
  }

  public static CacheDirectiveInfo convert
      (CacheDirectiveInfoProto proto) {
    CacheDirectiveInfo.Builder builder =
        new CacheDirectiveInfo.Builder();
    if (proto.hasId()) {
      builder.setId(proto.getId());
    }
    if (proto.hasPath()) {
      builder.setPath(new Path(proto.getPath()));
    }
    if (proto.hasReplication()) {
      builder.setReplication(Shorts.checkedCast(
          proto.getReplication()));
    }
    if (proto.hasPool()) {
      builder.setPool(proto.getPool());
    }
    if (proto.hasExpiration()) {
      builder.setExpiration(convert(proto.getExpiration()));
    }
    return builder.build();
  }

  public static CacheDirectiveInfoExpirationProto convert(
      CacheDirectiveInfo.Expiration expiration) {
    return CacheDirectiveInfoExpirationProto.newBuilder()
        .setIsRelative(expiration.isRelative())
        .setMillis(expiration.getMillis())
        .build();
  }

  public static CacheDirectiveInfo.Expiration convert(
      CacheDirectiveInfoExpirationProto proto) {
    if (proto.getIsRelative()) {
      return CacheDirectiveInfo.Expiration.newRelative(proto.getMillis());
    }
    return CacheDirectiveInfo.Expiration.newAbsolute(proto.getMillis());
  }

  public static CacheDirectiveStatsProto convert(CacheDirectiveStats stats) {
    CacheDirectiveStatsProto.Builder builder = 
        CacheDirectiveStatsProto.newBuilder();
    builder.setBytesNeeded(stats.getBytesNeeded());
    builder.setBytesCached(stats.getBytesCached());
    builder.setFilesNeeded(stats.getFilesNeeded());
    builder.setFilesCached(stats.getFilesCached());
    builder.setHasExpired(stats.hasExpired());
    return builder.build();
  }
  
  public static CacheDirectiveStats convert(CacheDirectiveStatsProto proto) {
    CacheDirectiveStats.Builder builder = new CacheDirectiveStats.Builder();
    builder.setBytesNeeded(proto.getBytesNeeded());
    builder.setBytesCached(proto.getBytesCached());
    builder.setFilesNeeded(proto.getFilesNeeded());
    builder.setFilesCached(proto.getFilesCached());
    builder.setHasExpired(proto.getHasExpired());
    return builder.build();
  }

  public static CacheDirectiveEntryProto convert(CacheDirectiveEntry entry) {
    CacheDirectiveEntryProto.Builder builder = 
        CacheDirectiveEntryProto.newBuilder();
    builder.setInfo(PBHelper.convert(entry.getInfo()));
    builder.setStats(PBHelper.convert(entry.getStats()));
    return builder.build();
  }
  
  public static CacheDirectiveEntry convert(CacheDirectiveEntryProto proto) {
    CacheDirectiveInfo info = PBHelper.convert(proto.getInfo());
    CacheDirectiveStats stats = PBHelper.convert(proto.getStats());
    return new CacheDirectiveEntry(info, stats);
  }

  public static CachePoolInfoProto convert(CachePoolInfo info) {
    CachePoolInfoProto.Builder builder = CachePoolInfoProto.newBuilder();
    builder.setPoolName(info.getPoolName());
    if (info.getOwnerName() != null) {
      builder.setOwnerName(info.getOwnerName());
    }
    if (info.getGroupName() != null) {
      builder.setGroupName(info.getGroupName());
    }
    if (info.getMode() != null) {
      builder.setMode(info.getMode().toShort());
    }
    if (info.getWeight() != null) {
      builder.setWeight(info.getWeight());
    }
    return builder.build();
  }

  public static CachePoolInfo convert (CachePoolInfoProto proto) {
    // Pool name is a required field, the rest are optional
    String poolName = checkNotNull(proto.getPoolName());
    CachePoolInfo info = new CachePoolInfo(poolName);
    if (proto.hasOwnerName()) {
        info.setOwnerName(proto.getOwnerName());
    }
    if (proto.hasGroupName()) {
      info.setGroupName(proto.getGroupName());
    }
    if (proto.hasMode()) {
      info.setMode(new FsPermission((short)proto.getMode()));
    }
    if (proto.hasWeight()) {
      info.setWeight(proto.getWeight());
    }
    return info;
  }

  public static CachePoolStatsProto convert(CachePoolStats stats) {
    CachePoolStatsProto.Builder builder = CachePoolStatsProto.newBuilder();
    builder.setBytesNeeded(stats.getBytesNeeded());
    builder.setBytesCached(stats.getBytesCached());
    builder.setFilesNeeded(stats.getFilesNeeded());
    builder.setFilesCached(stats.getFilesCached());
    return builder.build();
  }

  public static CachePoolStats convert (CachePoolStatsProto proto) {
    CachePoolStats.Builder builder = new CachePoolStats.Builder();
    builder.setBytesNeeded(proto.getBytesNeeded());
    builder.setBytesCached(proto.getBytesCached());
    builder.setFilesNeeded(proto.getFilesNeeded());
    builder.setFilesCached(proto.getFilesCached());
    return builder.build();
  }

  public static CachePoolEntryProto convert(CachePoolEntry entry) {
    CachePoolEntryProto.Builder builder = CachePoolEntryProto.newBuilder();
    builder.setInfo(PBHelper.convert(entry.getInfo()));
    builder.setStats(PBHelper.convert(entry.getStats()));
    return builder.build();
  }

  public static CachePoolEntry convert (CachePoolEntryProto proto) {
    CachePoolInfo info = PBHelper.convert(proto.getInfo());
    CachePoolStats stats = PBHelper.convert(proto.getStats());
    return new CachePoolEntry(info, stats);
  }
  
  public static HdfsProtos.ChecksumTypeProto convert(DataChecksum.Type type) {
    return HdfsProtos.ChecksumTypeProto.valueOf(type.id);
  }

  public static InputStream vintPrefixed(final InputStream input)
      throws IOException {
    final int firstByte = input.read();
    if (firstByte == -1) {
      throw new EOFException("Premature EOF: no length prefix available");
    }

    int size = CodedInputStream.readRawVarint32(firstByte, input);
    assert size >= 0;
    return new ExactSizeInputStream(input, size);
  }
<<<<<<< HEAD

  private static AclEntryScopeProto convert(AclEntryScope v) {
    return AclEntryScopeProto.valueOf(v.ordinal());
  }

  private static AclEntryScope convert(AclEntryScopeProto v) {
    return castEnum(v, ACL_ENTRY_SCOPE_VALUES);
  }

  private static AclEntryTypeProto convert(AclEntryType e) {
    return AclEntryTypeProto.valueOf(e.ordinal());
  }

  private static AclEntryType convert(AclEntryTypeProto v) {
    return castEnum(v, ACL_ENTRY_TYPE_VALUES);
  }

  private static FsActionProto convert(FsAction v) {
    return FsActionProto.valueOf(v.ordinal());
  }

  private static FsAction convert(FsActionProto v) {
    return castEnum(v, FSACTION_VALUES);
  }

  public static List<AclEntryProto> convertAclEntryProto(
      List<AclEntry> aclSpec) {
    ArrayList<AclEntryProto> r = Lists.newArrayListWithCapacity(aclSpec.size());
    for (AclEntry e : aclSpec) {
      r.add(AclEntryProto.newBuilder().setType(convert(e.getType()))
          .setName(e.getName()).setPermissions(convert(e.getPermission()))
          .setScope(convert(e.getScope())).build());
    }
    return r;
  }

  public static List<AclEntry> convertAclEntry(List<AclEntryProto> aclSpec) {
    ArrayList<AclEntry> r = Lists.newArrayListWithCapacity(aclSpec.size());
    for (AclEntryProto e : aclSpec) {
      r.add(new AclEntry.Builder().setType(convert(e.getType()))
          .setName(e.getName()).setPermission(convert(e.getPermissions()))
          .setScope(convert(e.getScope())).build());
    }
    return r;
  }

  public static AclStatus convert(GetAclStatusResponseProto e) {
    AclStatusProto r = e.getResult();
    return new AclStatus.Builder().owner(r.getOwner()).group(r.getGroup())
        .stickyBit(r.getSticky())
        .addEntries(convertAclEntry(r.getEntriesList())).build();
  }

  public static GetAclStatusResponseProto convert(AclStatus e) {
    AclStatusProto r = AclStatusProto.newBuilder().setOwner(e.getOwner())
        .setGroup(e.getGroup()).setSticky(e.isStickyBit())
        .addAllEntries(convertAclEntryProto(e.getEntries())).build();
    return GetAclStatusResponseProto.newBuilder().setResult(r).build();
  }
}
=======
}
>>>>>>> a31a3a68
<|MERGE_RESOLUTION|>--- conflicted
+++ resolved
@@ -1889,7 +1889,6 @@
     assert size >= 0;
     return new ExactSizeInputStream(input, size);
   }
-<<<<<<< HEAD
 
   private static AclEntryScopeProto convert(AclEntryScope v) {
     return AclEntryScopeProto.valueOf(v.ordinal());
@@ -1950,6 +1949,3 @@
     return GetAclStatusResponseProto.newBuilder().setResult(r).build();
   }
 }
-=======
-}
->>>>>>> a31a3a68
